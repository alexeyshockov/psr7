--- conflicted
+++ resolved
@@ -1,21 +1,15 @@
 <?php
 
-<<<<<<< HEAD
 declare(strict_types=1);
 
-=======
->>>>>>> 5ce1cec1
 namespace GuzzleHttp\Tests\Psr7;
 
 use GuzzleHttp\Psr7;
 use GuzzleHttp\Psr7\FnStream;
 use GuzzleHttp\Psr7\NoSeekStream;
 use GuzzleHttp\Psr7\Stream;
-<<<<<<< HEAD
 use Psr\Http\Message\ServerRequestInterface;
 use PHPUnit\Framework\TestCase;
-=======
->>>>>>> 5ce1cec1
 
 class FunctionsTest extends TestCase
 {
@@ -142,7 +136,7 @@
 
     public function testReadsLineUntilFalseReturnedFromRead()
     {
-        $s = $this->getMockBuilder('GuzzleHttp\Psr7\Stream')
+        $s = $this->getMockBuilder(Stream::class)
             ->setMethods(['read', 'eof'])
             ->disableOriginalConstructor()
             ->getMock();
@@ -481,9 +475,9 @@
 
     public function testCreatesUriForValue()
     {
-        $this->assertInstanceOf('GuzzleHttp\Psr7\Uri', Psr7\uri_for('/foo'));
+        $this->assertInstanceOf(Psr7\Uri::class, Psr7\uri_for('/foo'));
         $this->assertInstanceOf(
-            'GuzzleHttp\Psr7\Uri',
+            Psr7\Uri::class,
             Psr7\uri_for(new Psr7\Uri('/foo'))
         );
     }
@@ -508,7 +502,7 @@
     public function testCreatesWithFactory()
     {
         $stream = Psr7\stream_for('foo');
-        $this->assertInstanceOf('GuzzleHttp\Psr7\Stream', $stream);
+        $this->assertInstanceOf(Stream::class, $stream);
         $this->assertEquals('foo', $stream->getContents());
         $stream->close();
     }
@@ -516,20 +510,20 @@
     public function testFactoryCreatesFromEmptyString()
     {
         $s = Psr7\stream_for();
-        $this->assertInstanceOf('GuzzleHttp\Psr7\Stream', $s);
+        $this->assertInstanceOf(Stream::class, $s);
     }
 
     public function testFactoryCreatesFromNull()
     {
         $s = Psr7\stream_for(null);
-        $this->assertInstanceOf('GuzzleHttp\Psr7\Stream', $s);
+        $this->assertInstanceOf(Stream::class, $s);
     }
 
     public function testFactoryCreatesFromResource()
     {
         $r = fopen(__FILE__, 'r');
         $s = Psr7\stream_for($r);
-        $this->assertInstanceOf('GuzzleHttp\Psr7\Stream', $s);
+        $this->assertInstanceOf(Stream::class, $s);
         $this->assertSame(file_get_contents(__FILE__), (string)$s);
     }
 
@@ -537,7 +531,7 @@
     {
         $r = new HasToString();
         $s = Psr7\stream_for($r);
-        $this->assertInstanceOf('GuzzleHttp\Psr7\Stream', $s);
+        $this->assertInstanceOf(Stream::class, $s);
         $this->assertEquals('foo', (string)$s);
     }
 
@@ -572,7 +566,7 @@
     {
         $a = new \ArrayIterator(['foo', 'bar', '123']);
         $p = Psr7\stream_for($a);
-        $this->assertInstanceOf('GuzzleHttp\Psr7\PumpStream', $p);
+        $this->assertInstanceOf(Psr7\PumpStream::class, $p);
         $this->assertEquals('foo', $p->read(3));
         $this->assertFalse($p->eof());
         $this->assertEquals('b', $p->read(1));
@@ -727,11 +721,11 @@
     {
         $r1 = new Psr7\Request('GET', 'http://foo.com');
         $r2 = Psr7\modify_request($r1, []);
-        $this->assertInstanceOf('GuzzleHttp\Psr7\Request', $r2);
+        $this->assertInstanceOf(Psr7\Request::class, $r2);
 
         $r1 = new Psr7\ServerRequest('GET', 'http://foo.com');
         $r2 = Psr7\modify_request($r1, []);
-        $this->assertInstanceOf('Psr\Http\Message\ServerRequestInterface', $r2);
+        $this->assertInstanceOf(ServerRequestInterface::class, $r2);
     }
 
     public function testReturnsUriAsIsWhenNoChanges()
@@ -762,11 +756,11 @@
     {
         $r1 = new Psr7\Request('GET', 'http://foo.com');
         $r2 = Psr7\modify_request($r1, ['remove_headers' => ['non-existent']]);
-        $this->assertInstanceOf('GuzzleHttp\Psr7\Request', $r2);
+        $this->assertInstanceOf(Psr7\Request::class, $r2);
 
         $r1 = new Psr7\ServerRequest('GET', 'http://foo.com');
         $r2 = Psr7\modify_request($r1, ['remove_headers' => ['non-existent']]);
-        $this->assertInstanceOf('Psr\Http\Message\ServerRequestInterface', $r2);
+        $this->assertInstanceOf(ServerRequestInterface::class, $r2);
     }
 
     public function testMessageBodySummaryWithSmallBody()
@@ -804,7 +798,7 @@
         $this->assertCount(1, $modifiedRequest->getUploadedFiles());
 
         $files = $modifiedRequest->getUploadedFiles();
-        $this->assertInstanceOf('GuzzleHttp\Psr7\UploadedFile', $files[0]);
+        $this->assertInstanceOf(Psr7\UploadedFile::class, $files[0]);
     }
 
     public function testModifyServerRequestWithCookies()
