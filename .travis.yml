language: php

php:
<<<<<<< HEAD
  - 7.2
  - 7.3
=======
    - 5.4
    - 5.5
    - 5.6
    - 7.0
    - 7.1
    - 7.2
    - 7.3
    - hhvm

matrix:
    fast_finish: true
    allow_failures:
        - php: hhvm
>>>>>>> 5ce1cec1

cache:
    directories:
        - vendor
        - $HOME/.composer/cache

install:
    - travis_retry composer install --no-interaction --prefer-dist

script: make test<|MERGE_RESOLUTION|>--- conflicted
+++ resolved
@@ -1,24 +1,8 @@
 language: php
 
 php:
-<<<<<<< HEAD
   - 7.2
   - 7.3
-=======
-    - 5.4
-    - 5.5
-    - 5.6
-    - 7.0
-    - 7.1
-    - 7.2
-    - 7.3
-    - hhvm
-
-matrix:
-    fast_finish: true
-    allow_failures:
-        - php: hhvm
->>>>>>> 5ce1cec1
 
 cache:
     directories:
